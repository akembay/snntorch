<<<<<<< HEAD
__layer__ = ["BatchNormTT1d", "BatchNormTT2d"]
=======
__layer__ = ["BatchNormTT1d", "BatchNormTT2d" "GradedSpikes"]
>>>>>>> 8e9c9ca1

from .bntt import *
from .graded_spikes import *

# from .slstm import SLSTM<|MERGE_RESOLUTION|>--- conflicted
+++ resolved
@@ -1,8 +1,4 @@
-<<<<<<< HEAD
-__layer__ = ["BatchNormTT1d", "BatchNormTT2d"]
-=======
 __layer__ = ["BatchNormTT1d", "BatchNormTT2d" "GradedSpikes"]
->>>>>>> 8e9c9ca1
 
 from .bntt import *
 from .graded_spikes import *
